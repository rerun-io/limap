import os, sys
sys.path.append(os.path.dirname(os.path.dirname(os.path.abspath(__file__))))
import numpy as np
import core.utils as utils

import limap.base as _base
import limap.pointsfm as _psfm
import limap.runners

def run_colmap_triangulation(cfg, colmap_path, model_path="sparse", image_path="images"):
    '''
    Run triangulation from COLMAP input
    '''
    if cfg["info_path"] is None:
        imagecols, neighbors, ranges = _psfm.read_infos_colmap(cfg["sfm"], colmap_path, model_path=model_path, image_path=image_path, n_neighbors=cfg["n_neighbors"])
        with open(os.path.join("tmp", "infos_colmap.npy"), 'wb') as f:
            np.savez(f, imagecols_np=imagecols.as_dict(), neighbors=neighbors, ranges=ranges)
    else:
        with open(cfg["info_path"], 'rb') as f:
            data = np.load(f, allow_pickle=True)
            imagecols_np, neighbors, ranges = data["imagecols_np"], data["neighbors"], data["ranges"]
            imagecols = _base.ImageCollection(imagecols_np)

    # resize cameras
    if cfg["max_image_dim"] != -1 and cfg["max_image_dim"] is not None:
        imagecols.set_max_image_dim(cfg["max_image_dim"])

    # run triangulation
<<<<<<< HEAD
    linetracks = limap.runners.line_triangulation(cfg, camviews, neighbors=neighbors, ranges=ranges)
=======
    linetracks = limap.runners.line_triangulation(cfg, imagecols, neighbors=neighbors, ranges=ranges)
>>>>>>> 9094a54f
    return linetracks

def parse_config():
    import argparse
    arg_parser = argparse.ArgumentParser(description='triangulate 3d lines from COLMAP')
    arg_parser.add_argument('-c', '--config_file', type=str, default='cfgs/triangulation/default.yaml', help='config file')
    arg_parser.add_argument('--default_config_file', type=str, default='cfgs/triangulation/default.yaml', help='default config file')
    arg_parser.add_argument('-a', '--colmap_path', type=str, required=True, help='colmap path')
    arg_parser.add_argument('-m', '--model_path', type=str, default='sparse', help='model path')
    arg_parser.add_argument('-i', '--image_path', type=str, default='images', help='image path')
    arg_parser.add_argument('--npyfolder', type=str, default="tmp", help='folder to load precomputed results')
    arg_parser.add_argument('--max_image_dim', type=int, default=None, help='max image dim')
    arg_parser.add_argument('--info_reuse', action='store_true', help="whether to use infonpy at tmp/infos_colmap.npy")
    arg_parser.add_argument('--info_path', type=str, default=None, help='load precomputed info')

    args, unknown = arg_parser.parse_known_args()
    cfg = utils.load_config(args.config_file, default_path=args.default_config_file)
    shortcuts = dict()
    shortcuts['-nv'] = '--n_visible_views'
    shortcuts['-nn'] = '--n_neighbors'
    cfg = utils.update_config(cfg, unknown, shortcuts)
    cfg["colmap_path"] = args.colmap_path
    cfg["image_path"] = args.image_path
    cfg["model_path"] = args.model_path
    cfg["folder_to_load"] = args.npyfolder
    if args.info_reuse:
        cfg["info_path"] = "tmp/infos_colmap.npy"
    cfg["info_path"] = args.info_path
    if ("max_image_dim" not in cfg.keys()) or args.max_image_dim is not None:
        cfg["max_image_dim"] = args.max_image_dim
    if not os.path.exists('tmp'):
        os.makedirs('tmp')
    return cfg

def main():
    cfg = parse_config()
    run_colmap_triangulation(cfg, cfg["colmap_path"], cfg["model_path"], cfg["image_path"])

if __name__ == '__main__':
    main()
<|MERGE_RESOLUTION|>--- conflicted
+++ resolved
@@ -26,11 +26,7 @@
         imagecols.set_max_image_dim(cfg["max_image_dim"])
 
     # run triangulation
-<<<<<<< HEAD
-    linetracks = limap.runners.line_triangulation(cfg, camviews, neighbors=neighbors, ranges=ranges)
-=======
     linetracks = limap.runners.line_triangulation(cfg, imagecols, neighbors=neighbors, ranges=ranges)
->>>>>>> 9094a54f
     return linetracks
 
 def parse_config():
